from __future__ import annotations

<<<<<<< HEAD
from typing import Any, Dict, List, Tuple
from typing import Dict, List, Tuple, Optional
=======
from typing import Dict, List, Tuple
>>>>>>> 3ef835a5

# main

import cvxpy as cp
import pulp
import re

from parser import parse_matrix, parse_vector, parse_posynomial


def parse_expression(expr: str) -> List[Tuple[float, str]]:
    """Parse a simple algebraic expression into coefficient/variable terms."""
    expr = expr.replace(" ", "")
    terms = re.findall(r"([+-]?(?:\d*\.)?\d*)([a-zA-Z]\w*(?:\^2)?)", expr)
    return [
        (
            float(coef)
            if coef and coef not in ["+", "-"]
            else (1.0 if coef != "-" else -1.0),
            var,
        )
        for coef, var in terms
        if var
    ]


def solve_lp(
    objective: str,
    constraints: str,
# codex/add-json-endpoints-with-fastapi
    *,
    return_dict: bool = False,
) -> str | Dict[str, Any]:
    method: Optional[str] = None,
    max_iter: Optional[int] = None,
    tolerance: Optional[float] = None,
) -> str:

#   main
    """Solve a linear program using PuLP.

    Args:
        objective: Objective function as a string, e.g. ``"3x + 2y"``.
        constraints: Newline separated constraint expressions.

    Returns:
        Human readable string describing solver status and variable values or a
        structured dictionary when ``return_dict`` is True.
    """
    prob = pulp.LpProblem("Linear Program", pulp.LpMinimize)

    obj_terms = parse_expression(objective)
    variables = {var: pulp.LpVariable(var) for _, var in obj_terms}

    # Scan constraints for additional variables
    for constraint in constraints.splitlines():
        if "<=" in constraint:
            lhs, _ = constraint.split("<=")
        elif ">=" in constraint:
            lhs, _ = constraint.split(">=")
        else:
            continue
        for _, var in parse_expression(lhs):
            if var not in variables:
                variables[var] = pulp.LpVariable(var)

    prob += pulp.lpSum(coef * variables[var] for coef, var in obj_terms)

    for constraint in constraints.splitlines():
        if not constraint.strip():
            continue
        if "<=" in constraint:
            lhs, rhs = constraint.split("<=")
            lhs_terms = parse_expression(lhs)
            prob += (
                pulp.lpSum(coef * variables[var] for coef, var in lhs_terms)
                <= float(rhs.strip())
            )
        elif ">=" in constraint:
            lhs, rhs = constraint.split(">=")
            lhs_terms = parse_expression(lhs)
            prob += (
                pulp.lpSum(coef * variables[var] for coef, var in lhs_terms)
                >= float(rhs.strip())
            )

    # Determine solver
    solver_name = (method or "cbc").lower()
    solvers = {"cbc": pulp.PULP_CBC_CMD, "glpk": pulp.GLPK_CMD}
    if solver_name not in solvers:
        raise ValueError(f"Unsupported method '{method}'")
    solver_kwargs = {"msg": False}
    if max_iter is not None:
        solver_kwargs["timeLimit"] = int(max_iter)
    if tolerance is not None:
        solver_kwargs["gapRel"] = float(tolerance)
    prob.solve(solvers[solver_name](**solver_kwargs))

    status = pulp.LpStatus[prob.status]
    if status == "Optimal":
        objective_value = pulp.value(prob.objective)
        variables = {var.name: var.varValue for var in prob.variables()}
        result = f"Status: {status}\n"
        for name, val in variables.items():
            result += f"{name} = {val}\n"
        result += f"Objective value: {objective_value}"
    else:
        objective_value = None
        variables = None
        result = f"Status: {status}"

    if return_dict:
        return {
            "status": status,
            "objective_value": objective_value,
            "variables": variables,
        }
    return result


def solve_qp(
    objective: str,
    constraints: str,
# codex/add-json-endpoints-with-fastapi
    *,
    return_dict: bool = False,
) -> str | Dict[str, Any]:
# 
    method: Optional[str] = None,
    max_iter: Optional[int] = None,
    tolerance: Optional[float] = None,
) -> str:
# main
    """Solve a quadratic program using CVXPY.

    Args:
        objective: Quadratic objective as a string with ``^2`` for squared terms.
        constraints: Newline separated constraint expressions.

    Returns:
        Human readable string describing solver status and solution values or a
        structured dictionary when ``return_dict`` is True.
    """
    obj_terms = parse_expression(objective)
    variables: Dict[str, cp.Variable] = {}
    quad_coeffs: Dict[str, float] = {}
    linear_coeffs: Dict[str, float] = {}

    for coef, term in obj_terms:
        if "^2" in term:
            var_name = term.split("^")[0]
            if var_name not in variables:
                variables[var_name] = cp.Variable()
            quad_coeffs[var_name] = coef
        else:
            if term not in variables:
                variables[term] = cp.Variable()
            linear_coeffs[term] = coef

    objective_expr = sum(
        coef * variables[var] ** 2 for var, coef in quad_coeffs.items()
    )
    objective_expr += sum(coef * variables[var] for var, coef in linear_coeffs.items())

    constraints_list: List[cp.Constraint] = []
    for constraint in constraints.splitlines():
        if not constraint.strip():
            continue
        if "<=" in constraint:
            lhs, rhs = constraint.split("<=")
            lhs_terms = parse_expression(lhs)
            lhs_expr = sum(coef * variables[var] for coef, var in lhs_terms)
            constraints_list.append(lhs_expr <= float(rhs.strip()))
        elif ">=" in constraint:
            lhs, rhs = constraint.split(">=")
            lhs_terms = parse_expression(lhs)
            lhs_expr = sum(coef * variables[var] for coef, var in lhs_terms)
            constraints_list.append(lhs_expr >= float(rhs.strip()))

    prob = cp.Problem(cp.Minimize(objective_expr), constraints_list)

    solver_name = (method or "ECOS").upper()
    valid_methods = {"ECOS", "OSQP", "SCS"}
    if solver_name not in valid_methods:
        raise ValueError(f"Unsupported method '{method}'")
    solve_kwargs = {}
    if max_iter is not None:
        if solver_name == "OSQP":
            solve_kwargs["max_iter"] = int(max_iter)
        else:
            solve_kwargs["max_iters"] = int(max_iter)
    if tolerance is not None:
        if solver_name == "SCS":
            solve_kwargs["eps"] = float(tolerance)
        elif solver_name == "OSQP":
            solve_kwargs["eps_abs"] = float(tolerance)
            solve_kwargs["eps_rel"] = float(tolerance)
        else:
            solve_kwargs["abstol"] = float(tolerance)
            solve_kwargs["reltol"] = float(tolerance)

    prob.solve(solver=solver_name, **solve_kwargs)

    if prob.status == cp.OPTIMAL:
        objective_value = float(prob.value)
        variables_val = {name: float(var.value) for name, var in variables.items()}
        result = f"Status: {prob.status}\n"
        for name, val in variables_val.items():
            result += f"{name} = {val}\n"
        result += f"Objective value: {objective_value}"
    else:
        objective_value = None
        variables_val = None
        result = f"Status: {prob.status}"

    if return_dict:
        return {
            "status": prob.status,
            "objective_value": objective_value,
            "variables": variables_val,
        }
    return result


def solve_sdp(
    objective: str,
    constraints: str,
    method: Optional[str] = None,
    max_iter: Optional[int] = None,
    tolerance: Optional[float] = None,
) -> str:
    """Solve a small semidefinite program.

    Parameters in ``objective`` and ``constraints`` should be provided as matrix
    strings using comma separated values with ``;`` separating rows.  Each
    constraint line is parsed as ``A <= b`` or ``A >= b`` meaning
    ``trace(A @ X) <= b`` etc.
    """

    C = parse_matrix(objective)
    n = C.shape[0]
    X = cp.Variable((n, n), PSD=True)

    constr: List[cp.Constraint] = []
    for line in constraints.splitlines():
        if not line.strip():
            continue
        if "<=" in line:
            A_str, b_str = line.split("<=")
            A = parse_matrix(A_str)
            constr.append(cp.trace(A @ X) <= float(b_str.strip()))
        elif ">=" in line:
            A_str, b_str = line.split(">=")
            A = parse_matrix(A_str)
            constr.append(cp.trace(A @ X) >= float(b_str.strip()))
        elif "==" in line:
            A_str, b_str = line.split("==")
            A = parse_matrix(A_str)
            constr.append(cp.trace(A @ X) == float(b_str.strip()))

    prob = cp.Problem(cp.Minimize(cp.trace(C @ X)), constr)

    solver_name = (method or "SCS").upper()
    if solver_name not in {"SCS"}:
        raise ValueError(f"Unsupported method '{method}'")
    solve_kwargs = {}
    if max_iter is not None:
        solve_kwargs["max_iters"] = int(max_iter)
    if tolerance is not None:
        solve_kwargs["eps"] = float(tolerance)
    prob.solve(solver=solver_name, **solve_kwargs)

    if prob.status == cp.OPTIMAL:
        result = f"Status: {prob.status}\n"
        result += f"X = {X.value}\n"
        result += f"Objective value: {prob.value}"
    else:
        result = f"Status: {prob.status}"
    return result


def solve_conic(
    objective: str,
    constraints: str,
    method: Optional[str] = None,
    max_iter: Optional[int] = None,
    tolerance: Optional[float] = None,
) -> str:
    """Solve a basic conic program using second-order cone constraints."""

    c = parse_vector(objective)
    n = len(c)
    x = cp.Variable(n)

    constr: List[cp.Constraint] = []
    for line in constraints.splitlines():
        if not line.strip():
            continue
        if line.startswith("soc:"):
            # Format: soc:A|b|c -> norm(A@x + b) <= c
            _, rest = line.split(":", 1)
            A_str, b_str, c_str = rest.split("|")
            A = parse_matrix(A_str)
            b = parse_vector(b_str)
            t = float(c_str)
            constr.append(cp.norm(A @ x + b) <= t)
        elif "<=" in line:
            a_str, b_val = line.split("<=")
            a = parse_vector(a_str)
            constr.append(a @ x <= float(b_val.strip()))
        elif ">=" in line:
            a_str, b_val = line.split(">=")
            a = parse_vector(a_str)
            constr.append(a @ x >= float(b_val.strip()))

    prob = cp.Problem(cp.Minimize(c @ x), constr)

    solver_name = (method or "SCS").upper()
    if solver_name not in {"SCS"}:
        raise ValueError(f"Unsupported method '{method}'")
    solve_kwargs = {}
    if max_iter is not None:
        solve_kwargs["max_iters"] = int(max_iter)
    if tolerance is not None:
        solve_kwargs["eps"] = float(tolerance)
    prob.solve(solver=solver_name, **solve_kwargs)

    if prob.status == cp.OPTIMAL:
        result = f"Status: {prob.status}\n"
        result += "\n".join(f"x{i} = {val}" for i, val in enumerate(x.value))
        result += f"\nObjective value: {prob.value}"
    else:
        result = f"Status: {prob.status}"
    return result


def solve_geometric(
    objective: str,
    constraints: str,
    method: Optional[str] = None,
    max_iter: Optional[int] = None,
    tolerance: Optional[float] = None,
) -> str:
    """Solve a geometric program using CVXPY."""

    var_names = set(re.findall(r"[a-zA-Z]\w*", objective))
    for line in constraints.splitlines():
        var_names.update(re.findall(r"[a-zA-Z]\w*", line))

    variables = {name: cp.Variable(pos=True) for name in var_names}

    objective_expr = parse_posynomial(objective, variables)

    constr: List[cp.Constraint] = []
    for line in constraints.splitlines():
        if not line.strip():
            continue
        if "<=" in line:
            lhs, rhs = line.split("<=")
            lhs_expr = parse_posynomial(lhs, variables)
            constr.append(lhs_expr <= float(rhs.strip()))
        elif ">=" in line:
            lhs, rhs = line.split(">=")
            lhs_expr = parse_posynomial(lhs, variables)
            constr.append(lhs_expr >= float(rhs.strip()))
        elif "==" in line:
            lhs, rhs = line.split("==")
            lhs_expr = parse_posynomial(lhs, variables)
            constr.append(lhs_expr == float(rhs.strip()))

    prob = cp.Problem(cp.Minimize(objective_expr), constr)

    solver_name = (method or "ECOS").upper()
    if solver_name not in {"ECOS", "SCS"}:
        raise ValueError(f"Unsupported method '{method}'")
    solve_kwargs = {}
    if max_iter is not None:
        solve_kwargs["max_iters"] = int(max_iter)
    if tolerance is not None:
        if solver_name == "SCS":
            solve_kwargs["eps"] = float(tolerance)
        else:
            solve_kwargs["abstol"] = float(tolerance)
            solve_kwargs["reltol"] = float(tolerance)

    prob.solve(gp=True, solver=solver_name, **solve_kwargs)

    if prob.status == cp.OPTIMAL:
        result = f"Status: {prob.status}\n"
        for name, var in variables.items():
            result += f"{name} = {var.value}\n"
        result += f"Objective value: {prob.value}"
    else:
        result = f"Status: {prob.status}"
    return result<|MERGE_RESOLUTION|>--- conflicted
+++ resolved
@@ -1,11 +1,10 @@
 from __future__ import annotations
 
-<<<<<<< HEAD
+# codex/add-json-endpoints-with-fastapi
 from typing import Any, Dict, List, Tuple
 from typing import Dict, List, Tuple, Optional
-=======
 from typing import Dict, List, Tuple
->>>>>>> 3ef835a5
+main
 
 # main
 
