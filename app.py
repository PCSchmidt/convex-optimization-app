--- conflicted
+++ resolved
@@ -1,10 +1,9 @@
 """FastAPI application setup."""
-<<<<<<< HEAD
-=======
+# codex/find-and-fix-a-bug-in-codebase
 
 from __future__ import annotations
 
->>>>>>> 91c06e9a
+# main
 from fastapi import FastAPI, Request, Form
 from fastapi.templating import Jinja2Templates
 from fastapi.responses import HTMLResponse
