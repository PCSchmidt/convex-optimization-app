--- conflicted
+++ resolved
@@ -7,12 +7,11 @@
 from fastapi import FastAPI, Request, Form
 from fastapi.templating import Jinja2Templates
 from fastapi.responses import HTMLResponse
-<<<<<<< HEAD
+# codex/add-route-for-2d-plots-visualization
 from fastapi.staticfiles import StaticFiles
 from pydantic import BaseModel
 import uvicorn
-=======
->>>>>>> 9544a421
+# main
 import pulp
 import cvxpy as cp
 from parser import parse_polynomial, extract_linear_coeffs, extract_quadratic_terms
