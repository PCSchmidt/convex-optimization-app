# codex/create-solvers-module-and-refactor-routes
"""FastAPI application setup."""
=======
from fastapi import FastAPI, Request, Form
from fastapi.templating import Jinja2Templates
from fastapi.responses import HTMLResponse
from pydantic import BaseModel
import uvicorn
import pulp
import cvxpy as cp
from parser import parse_polynomial, extract_linear_coeffs, extract_quadratic_terms
import sympy as sp
import numpy as np
import re

# main

from __future__ import annotations

from fastapi import FastAPI

from routes import router

#  codex/create-solvers-module-and-refactor-routes

def create_app() -> FastAPI:
    """Create and configure the FastAPI application."""
    application = FastAPI()
    application.include_router(router)
    return application

@app.get("/", response_class=HTMLResponse)
async def root(request: Request):
    return templates.TemplateResponse("index.html", {"request": request})
# main


# codex/create-solvers-module-and-refactor-routes
app = create_app()

@app.post("/linear_program", response_class=HTMLResponse)
async def linear_program_post(request: Request, objective: str = Form(...), constraints: str = Form(...)):
    try:
        # Collect constraint lines
        constraint_lines = [c.strip() for c in constraints.split("\n") if c.strip()]

        obj_syms, obj_poly = parse_polynomial(objective)
        var_names = {str(s) for s in obj_syms}
        bounds = {}
        parsed_constraints = []

        for line in constraint_lines:
            c = line.replace(" ", "")
            m = re.match(r"^([+-]?\d+(?:\.\d+)?)<=([a-zA-Z]\w*)<=([+-]?\d+(?:\.\d+)?)$", c)
            if m:
                low, var, high = float(m.group(1)), m.group(2), float(m.group(3))
                bounds[var] = [low, high]
                var_names.add(var)
                continue
            m = re.match(r"^([a-zA-Z]\w*)(<=|>=)([+-]?\d+(?:\.\d+)?)$", c)
            if m:
                var, op, val = m.groups()
                val = float(val)
                b = bounds.setdefault(var, [None, None])
                if op == ">=":
                    b[0] = val
                else:
                    b[1] = val
                var_names.add(var)
                continue
            if "==" in c:
                lhs, rhs = c.split("==")
                op = "=="
            elif "<=" in c:
                lhs, rhs = c.split("<=")
                op = "<="
            elif ">=" in c:
                lhs, rhs = c.split(">=")
                op = ">="
            else:
                raise ValueError("Unsupported constraint format: %s" % line)
            parsed_constraints.append((lhs, op, float(sp.sympify(rhs))))
            var_names.update(str(s) for s in parse_polynomial(lhs)[0])

        # Create PuLP variables with bounds
        variables = {}
        for name in var_names:
            lb, ub = bounds.get(name, [None, None])
            variables[name] = pulp.LpVariable(name, lowBound=lb, upBound=ub)

        # Objective
        lin_coeffs = extract_linear_coeffs(obj_poly)
        prob = pulp.LpProblem("Linear Program", pulp.LpMinimize)
        prob += pulp.lpSum(coef * variables[var] for var, coef in lin_coeffs.items())

        # Constraints
        for lhs, op, rhs in parsed_constraints:
            lhs_syms, lhs_poly = parse_polynomial(lhs)
            coeffs = extract_linear_coeffs(lhs_poly)
            lhs_expr = pulp.lpSum(coef * variables[var] for var, coef in coeffs.items())
            if op == "<=":
                prob += lhs_expr <= rhs
            elif op == ">=":
                prob += lhs_expr >= rhs
            else:
                prob += lhs_expr == rhs

        # Solve the problem
        prob.solve()

        # Prepare the result
        status = pulp.LpStatus[prob.status]
        if status == "Optimal":
            result = f"Status: {status}\n"
            for var in prob.variables():
                result += f"{var.name} = {var.varValue}\n"
            result += f"Objective value: {pulp.value(prob.objective)}"
        else:
            result = f"Status: {status}"

    except Exception as e:
        result = f"An error occurred: {str(e)}"

    return templates.TemplateResponse("linear_program.html", {"request": request, "result": result})

@app.get("/quadratic_program", response_class=HTMLResponse)
async def quadratic_program_get(request: Request):
    return templates.TemplateResponse("quadratic_program.html", {"request": request})

@app.post("/quadratic_program", response_class=HTMLResponse)
async def quadratic_program_post(request: Request, objective: str = Form(...), constraints: str = Form(...)):
    try:
<<<<<<< HEAD
        # Parse objective function
        obj_terms = parse_expression(objective)
        variables = {}
        quad_coeffs = {}
        linear_coeffs = {}
        cross_terms = []

        for coef, term in obj_terms:
            if '^2' in term:
                var_name = term.split('^')[0]
                if var_name not in variables:
                    variables[var_name] = cp.Variable()
                quad_coeffs[var_name] = quad_coeffs.get(var_name, 0) + coef
            elif len(term) == 2 and term.isalpha():
                var1, var2 = term[0], term[1]
                if var1 not in variables:
                    variables[var1] = cp.Variable()
                if var2 not in variables:
                    variables[var2] = cp.Variable()
                cross_terms.append((coef, var1, var2))
            else:
                if term not in variables:
                    variables[term] = cp.Variable()
                linear_coeffs[term] = linear_coeffs.get(term, 0) + coef

        # Construct objective function
        objective_expr = sum(coef * variables[var]**2 for var, coef in quad_coeffs.items())
        objective_expr += sum(coef * variables[var] for var, coef in linear_coeffs.items())
        objective_expr += sum(coef * variables[v1] * variables[v2] for coef, v1, v2 in cross_terms)
=======
        lines = [c.strip() for c in constraints.split("\n") if c.strip()]

        obj_syms, obj_poly = parse_polynomial(objective)
        var_names = {str(s) for s in obj_syms}
        bounds = {}
        parsed_constraints = []

        for line in lines:
            c = line.replace(" ", "")
            m = re.match(r"^([+-]?\d+(?:\.\d+)?)<=([a-zA-Z]\w*)<=([+-]?\d+(?:\.\d+)?)$", c)
            if m:
                low, var, high = float(m.group(1)), m.group(2), float(m.group(3))
                bounds[var] = [low, high]
                var_names.add(var)
                continue
            m = re.match(r"^([a-zA-Z]\w*)(<=|>=)([+-]?\d+(?:\.\d+)?)$", c)
            if m:
                var, op, val = m.groups()
                val = float(val)
                b = bounds.setdefault(var, [None, None])
                if op == ">=":
                    b[0] = val
                else:
                    b[1] = val
                var_names.add(var)
                continue
            if "==" in c:
                lhs, rhs = c.split("==")
                op = "=="
            elif "<=" in c:
                lhs, rhs = c.split("<=")
                op = "<="
            elif ">=" in c:
                lhs, rhs = c.split(">=")
                op = ">="
            else:
                raise ValueError("Unsupported constraint format: %s" % line)
            parsed_constraints.append((lhs, op, float(sp.sympify(rhs))))
            var_names.update(str(s) for s in parse_polynomial(lhs)[0])

        variables = {name: cp.Variable(name=name) for name in var_names}
>>>>>>> 54ac3492

        constraints_list = []
        for name, (lb, ub) in bounds.items():
            if lb is not None:
                constraints_list.append(variables[name] >= lb)
            if ub is not None:
                constraints_list.append(variables[name] <= ub)

        quad_terms, lin_terms = extract_quadratic_terms(obj_poly)
        var_order = sorted(var_names)
        idx = {name: i for i, name in enumerate(var_order)}
        Q = np.zeros((len(var_order), len(var_order)))
        for (v1, v2), coef in quad_terms.items():
            i, j = idx[v1], idx[v2]
            if i == j:
                Q[i, j] += coef
            else:
                Q[i, j] += coef / 2
                Q[j, i] += coef / 2
        x_vec = cp.vstack([variables[name] for name in var_order])
        objective_expr = cp.quad_form(x_vec, Q)
        for v, coef in lin_terms.items():
            objective_expr += coef * variables[v]

        for lhs, op, rhs in parsed_constraints:
            lhs_syms, lhs_poly = parse_polynomial(lhs)
            coeffs = extract_linear_coeffs(lhs_poly)
            lhs_expr = sum(coef * variables[var] for var, coef in coeffs.items())
            if op == "<=":
                constraints_list.append(lhs_expr <= rhs)
            elif op == ">=":
                constraints_list.append(lhs_expr >= rhs)
            else:
                constraints_list.append(lhs_expr == rhs)

        prob = cp.Problem(cp.Minimize(objective_expr), constraints_list)
        prob.solve()

        # Prepare the result
        if prob.status == cp.OPTIMAL:
            result = f"Status: {prob.status}\n"
            for var_name, var in variables.items():
                result += f"{var_name} = {var.value}\n"
            result += f"Objective value: {prob.value}"
        else:
            result = f"Status: {prob.status}"

    except Exception as e:
        result = f"An error occurred: {str(e)}"

    return templates.TemplateResponse("quadratic_program.html", {"request": request, "result": result}) 
#  main

if __name__ == "__main__":
    import uvicorn

    uvicorn.run("app:app", host="0.0.0.0", port=8000, reload=True)<|MERGE_RESOLUTION|>--- conflicted
+++ resolved
@@ -1,6 +1,5 @@
 # codex/create-solvers-module-and-refactor-routes
 """FastAPI application setup."""
-=======
 from fastapi import FastAPI, Request, Form
 from fastapi.templating import Jinja2Templates
 from fastapi.responses import HTMLResponse
@@ -130,7 +129,7 @@
 @app.post("/quadratic_program", response_class=HTMLResponse)
 async def quadratic_program_post(request: Request, objective: str = Form(...), constraints: str = Form(...)):
     try:
-<<<<<<< HEAD
+# codex/find-and-fix-a-bug-in-codebase
         # Parse objective function
         obj_terms = parse_expression(objective)
         variables = {}
@@ -160,7 +159,6 @@
         objective_expr = sum(coef * variables[var]**2 for var, coef in quad_coeffs.items())
         objective_expr += sum(coef * variables[var] for var, coef in linear_coeffs.items())
         objective_expr += sum(coef * variables[v1] * variables[v2] for coef, v1, v2 in cross_terms)
-=======
         lines = [c.strip() for c in constraints.split("\n") if c.strip()]
 
         obj_syms, obj_poly = parse_polynomial(objective)
@@ -202,7 +200,7 @@
             var_names.update(str(s) for s in parse_polynomial(lhs)[0])
 
         variables = {name: cp.Variable(name=name) for name in var_names}
->>>>>>> 54ac3492
+# main
 
         constraints_list = []
         for name, (lb, ub) in bounds.items():
