--- conflicted
+++ resolved
@@ -1,5 +1,5 @@
-<<<<<<< HEAD
-=======
+# codex/add-json-endpoints-with-fastapi
+
 import os
 import sys
 
@@ -10,7 +10,7 @@
 
 # main
 # main
->>>>>>> 3ef835a5
+# main
 from solvers import parse_expression
 
 def test_positive_negative_coefficients():
