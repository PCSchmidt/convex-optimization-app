# Convex Optimization App

## Introduction

The Convex Optimization App is an educational and practical tool designed to help users understand and solve convex optimization problems, with a focus on linear and quadratic programming. This application provides both a theoretical foundation and hands-on experience with optimization techniques widely used in various fields such as operations research, machine learning, and economics.

## What is Convex Optimization?

Convex optimization is a subfield of mathematical optimization that deals with the minimization of convex functions over convex sets. It's particularly important because:

1. Many real-world problems can be modeled as convex optimization problems.
2. Convex problems have desirable properties, such as the guarantee that any local optimum is also a global optimum.
3. Efficient algorithms exist for solving convex optimization problems.

Key concepts in convex optimization include:

- Convex Sets: A set is convex if the line segment between any two points in the set is also contained in the set.
- Convex Functions: A function is convex if its epigraph (the set of points above the graph) is a convex set.
- Objective Function: The function we aim to minimize or maximize.
- Constraints: Conditions that the solution must satisfy, often defining the feasible set.

## Features

### 1. Linear Programming Solver

Linear Programming (LP) is a method to achieve the best outcome (maximum profit or lowest cost) in a mathematical model whose requirements are represented by linear relationships.

Our LP solver allows users to input:
- An objective function in the form of a linear equation
- Constraints as linear inequalities

The solver uses the PuLP library to find the optimal solution, providing:
- The values of decision variables
- The optimal value of the objective function
- The solution status

**Example Input**
```text
Objective: 3x + 2y
Constraints:
x + y <= 10
x >= 0
y >= 0
```

### 2. Quadratic Programming Solver

Quadratic Programming (QP) extends linear programming to allow for quadratic terms in the objective function while maintaining linear constraints.

Our QP solver enables users to input:
- A quadratic objective function
- Linear constraints

The solver utilizes the CVXPY library to solve the quadratic program, offering:
- Optimal values for decision variables
- The minimum value of the objective function
- The solution status

**Example Input**
```text
Objective: 2x^2 + 3y^2 + 4x + 5y
Constraints:
x + y <= 10
x >= 0
y >= 0
```

<<<<<<< HEAD
### 3. Visualization Tool

The visualization tool generates 2D plots of the feasible region and contour lines for small two-variable problems. You can optionally animate gradient descent to illustrate convergence.

Navigate to `/visualize` to try it out.

### 4. Educational Content
=======
Cross terms in the objective function (e.g., `xy`) are currently unsupported.

### 3. Educational Content
>>>>>>> 9544a421

The app provides educational content on:
- The basics of convex optimization
- Detailed explanations of linear and quadratic programming
- Real-world applications of these optimization techniques
- The mathematical foundations behind the solvers

## How to Use the App

1. Navigate to the home page for an introduction to Convex Optimization.
2. Choose between the Linear Programming or Quadratic Programming solver.
3. Input your problem:
   - For LP: Enter the coefficients of your objective function and constraints.
   - For QP: Provide the quadratic and linear terms of your objective function and linear constraints.
4. Click "Solve" to get the optimal solution and interpretation.

## Installation and Setup

This project requires **Python 3.11**.

1. Clone the repository:
   ```
   git clone https://github.com/PCSchmidt/convex-optimization-app.git
   ```

2. Navigate to the project directory:
   ```
   cd convex-optimization-app
   ```

3. Create and activate a virtual environment:
   ```
   python -m venv venv
   source venv/bin/activate  # On Windows use `venv\Scripts\activate`
   ```

4. Install dependencies:
   ```
   pip install -r requirements.txt
   ```

5. Run the application:
   ```
   uvicorn app:app --reload
   ```

6. Open a web browser and go to `http://localhost:8000`.

## Deployment

To build and run the Docker image:

```bash
docker build -t convex-optimization-app .
docker run -p 8000:8000 convex-optimization-app
```

Then visit `http://localhost:8000` in your browser.

## Future Enhancements

We plan to expand the Convex Optimization App with the following features:

1. Support for more optimization problem types:
   - Semidefinite Programming (SDP)
   - Conic Optimization
   - Geometric Programming

2. Interactive visualizations:
   - 2D and 3D plots of feasible regions and optimal solutions
   - Step-by-step algorithm visualizations

3. Problem library:
   - A collection of common optimization problems for practice
   - Real-world case studies

4. Advanced solver options:
   - Choice of different algorithms
   - Custom stopping criteria and solver parameters

5. Tutorial system:
   - Guided walkthroughs for beginners
   - Quizzes and exercises to test understanding

6. API access:
   - Allowing programmatic access to the solvers for integration with other applications

7. Performance benchmarking:
   - Comparison of different solvers and algorithms
   - Scalability tests for large-scale problems

## Current Limitations

The app currently provides command-line style input forms and basic textual output.
Interactive visualizations and advanced solver options are still under development.

## Running Tests

This project uses `pytest` for its test suite. After installing the dependencies, run:

```bash
pip install pytest
pytest
```


## Contributing

We welcome contributions to the Convex Optimization App! Whether you're fixing bugs, improving documentation, or proposing new features, your efforts are appreciated. Please see our CONTRIBUTING.md file for guidelines on how to submit your contributions.

## License

This project is licensed under the MIT License. See the LICENSE file for details.

## Acknowledgments

We'd like to thank the developers of PuLP, CVXPY, and FastAPI, whose excellent libraries make this application possible. We also acknowledge the broader optimization community for their ongoing research and educational resources that inspire and inform this project.

## Contact

For questions, suggestions, or collaborations, please open an issue on our GitHub repository or contact the maintainers directly at [p.christopher.schmidt@gmail.com].

Thank you for using and contributing to the Convex Optimization App!<|MERGE_RESOLUTION|>--- conflicted
+++ resolved
@@ -65,7 +65,7 @@
 y >= 0
 ```
 
-<<<<<<< HEAD
+<!-- codex/add-route-for-2d-plots-visualization -->
 ### 3. Visualization Tool
 
 The visualization tool generates 2D plots of the feasible region and contour lines for small two-variable problems. You can optionally animate gradient descent to illustrate convergence.
@@ -73,11 +73,11 @@
 Navigate to `/visualize` to try it out.
 
 ### 4. Educational Content
-=======
+
 Cross terms in the objective function (e.g., `xy`) are currently unsupported.
 
 ### 3. Educational Content
->>>>>>> 9544a421
+<!-- main -->
 
 The app provides educational content on:
 - The basics of convex optimization
