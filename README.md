--- conflicted
+++ resolved
@@ -192,15 +192,15 @@
 
 We plan to expand the Convex Optimization App with the following features:
 
-<<<<<<< HEAD
+- codex/add-json-endpoints-with-fastapi
 1. Support for more optimization problem types:
    - Semidefinite Programming (SDP)
 python -m pytest -q
 
 2. Interactive visualizations:
-=======
+
 1. Interactive visualizations:
->>>>>>> 3ef835a5
+- main
    - 2D and 3D plots of feasible regions and optimal solutions
    - Step-by-step algorithm visualizations
 
